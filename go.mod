module go.githedgehog.com/fabricator

go 1.23.0

replace gopkg.in/natefinch/lumberjack.v2 v2.2.1 => github.com/githedgehog/lumberjack/v2 v2.2.1-hh

replace github.com/diskfs/go-diskfs => github.com/Frostman/go-diskfs v1.4.2-hh3

require (
	dario.cat/mergo v1.0.1
	github.com/AlekSi/pointer v1.2.0
	github.com/Masterminds/semver/v3 v3.3.0
	github.com/Masterminds/sprig/v3 v3.3.0
	github.com/cert-manager/cert-manager v1.16.2
	github.com/charmbracelet/keygen v0.5.1
	github.com/containers/image/v5 v5.33.0
	github.com/coreos/butane v0.22.0
	github.com/diskfs/go-diskfs v1.4.2
	github.com/go-logr/logr v1.4.2
	github.com/go-playground/validator/v10 v10.22.1
	github.com/k3s-io/helm-controller v0.16.5
	github.com/lmittmann/tint v1.0.5
	github.com/manifoldco/promptui v0.9.0
	github.com/mattn/go-isatty v0.0.20
	github.com/melbahja/goph v1.4.0
	github.com/mholt/archiver/v4 v4.0.0-alpha.8
	github.com/onsi/ginkgo/v2 v2.22.0
	github.com/onsi/gomega v1.36.0
	github.com/opencontainers/image-spec v1.1.0
	github.com/pkg/errors v0.9.1
	github.com/pkg/sftp v1.13.7
	github.com/samber/slog-multi v1.2.4
	github.com/sethvargo/go-password v0.3.1
	github.com/shirou/gopsutil/v3 v3.24.5
	github.com/stretchr/testify v1.10.0
	github.com/urfave/cli/v2 v2.27.5
	github.com/vbauerster/mpb/v8 v8.8.3
	github.com/vishvananda/netlink v1.3.0
	go.githedgehog.com/fabric v0.56.0
	golang.org/x/crypto v0.29.0
	golang.org/x/sync v0.9.0
	gopkg.in/natefinch/lumberjack.v2 v2.2.1
<<<<<<< HEAD
	k8s.io/api v0.31.2
	k8s.io/apiextensions-apiserver v0.31.1
	k8s.io/apimachinery v0.31.2
	k8s.io/client-go v0.31.2
=======
	k8s.io/api v0.31.3
	k8s.io/apiextensions-apiserver v0.31.1
	k8s.io/apimachinery v0.31.3
	k8s.io/client-go v0.31.3
>>>>>>> 0f6a7ac4
	k8s.io/klog/v2 v2.130.1
	oras.land/oras-go/v2 v2.5.0
	sigs.k8s.io/controller-runtime v0.19.3
	sigs.k8s.io/yaml v1.4.0
)

require (
	cloud.google.com/go v0.115.1 // indirect
	cloud.google.com/go/auth v0.9.4 // indirect
	cloud.google.com/go/auth/oauth2adapt v0.2.4 // indirect
	cloud.google.com/go/compute/metadata v0.5.1 // indirect
	cloud.google.com/go/iam v1.2.0 // indirect
	cloud.google.com/go/storage v1.43.0 // indirect
	github.com/0x5a17ed/itkit v0.6.0 // indirect
	github.com/0x5a17ed/uefi v0.6.1 // indirect
	github.com/BurntSushi/toml v1.4.0 // indirect
	github.com/Masterminds/goutils v1.1.1 // indirect
	github.com/Microsoft/go-winio v0.6.2 // indirect
	github.com/Microsoft/hcsshim v0.12.9 // indirect
	github.com/ProtonMail/go-crypto v1.0.0 // indirect
	github.com/Shopify/ejson v1.3.3 // indirect
	github.com/VividCortex/ewma v1.2.0 // indirect
	github.com/acarl005/stripansi v0.0.0-20180116102854-5a71ef0e047d // indirect
	github.com/andybalholm/brotli v1.0.4 // indirect
	github.com/apparentlymart/go-cidr v1.1.0 // indirect
	github.com/armon/go-metrics v0.4.1 // indirect
	github.com/asaskevich/govalidator v0.0.0-20230301143203-a9d515a09cc2 // indirect
	github.com/aws/aws-sdk-go v1.55.5 // indirect
	github.com/aws/aws-sdk-go-v2 v1.31.0 // indirect
	github.com/aws/aws-sdk-go-v2/aws/protocol/eventstream v1.6.2 // indirect
	github.com/aws/aws-sdk-go-v2/config v1.27.36 // indirect
	github.com/aws/aws-sdk-go-v2/credentials v1.17.34 // indirect
	github.com/aws/aws-sdk-go-v2/feature/ec2/imds v1.16.14 // indirect
	github.com/aws/aws-sdk-go-v2/feature/s3/manager v1.16.9 // indirect
	github.com/aws/aws-sdk-go-v2/internal/configsources v1.3.18 // indirect
	github.com/aws/aws-sdk-go-v2/internal/endpoints/v2 v2.6.18 // indirect
	github.com/aws/aws-sdk-go-v2/internal/ini v1.8.1 // indirect
	github.com/aws/aws-sdk-go-v2/internal/v4a v1.3.9 // indirect
	github.com/aws/aws-sdk-go-v2/service/internal/accept-encoding v1.11.5 // indirect
	github.com/aws/aws-sdk-go-v2/service/internal/checksum v1.3.11 // indirect
	github.com/aws/aws-sdk-go-v2/service/internal/presigned-url v1.11.20 // indirect
	github.com/aws/aws-sdk-go-v2/service/internal/s3shared v1.17.9 // indirect
	github.com/aws/aws-sdk-go-v2/service/s3 v1.55.1 // indirect
	github.com/aws/aws-sdk-go-v2/service/sso v1.23.0 // indirect
	github.com/aws/aws-sdk-go-v2/service/ssooidc v1.27.0 // indirect
	github.com/aws/aws-sdk-go-v2/service/sts v1.31.0 // indirect
	github.com/aws/smithy-go v1.21.0 // indirect
	github.com/beorn7/perks v1.0.1 // indirect
	github.com/bodgit/plumbing v1.2.0 // indirect
	github.com/bodgit/sevenzip v1.3.0 // indirect
	github.com/bodgit/windows v1.0.0 // indirect
	github.com/bufbuild/protocompile v0.6.0 // indirect
	github.com/cenkalti/backoff/v4 v4.3.0 // indirect
	github.com/cespare/xxhash/v2 v2.3.0 // indirect
	github.com/chzyer/readline v1.5.1 // indirect
	github.com/clarketm/json v1.17.1 // indirect
	github.com/cloudflare/circl v1.3.7 // indirect
	github.com/connesc/cipherio v0.2.1 // indirect
	github.com/containerd/cgroups/v3 v3.0.3 // indirect
	github.com/containerd/errdefs v0.3.0 // indirect
	github.com/containerd/errdefs/pkg v0.3.0 // indirect
	github.com/containerd/stargz-snapshotter/estargz v0.15.1 // indirect
	github.com/containerd/typeurl/v2 v2.2.0 // indirect
	github.com/containers/libtrust v0.0.0-20230121012942-c1716e8a8d01 // indirect
	github.com/containers/ocicrypt v1.2.0 // indirect
	github.com/containers/storage v1.56.0 // indirect
	github.com/coreos/go-json v0.0.0-20230131223807-18775e0fb4fb // indirect
	github.com/coreos/go-semver v0.3.1 // indirect
	github.com/coreos/go-systemd/v22 v22.5.0 // indirect
	github.com/coreos/ignition/v2 v2.18.0 // indirect
	github.com/coreos/vcontext v0.0.0-20230201181013-d72178a18687 // indirect
	github.com/cpuguy83/go-md2man/v2 v2.0.5 // indirect
	github.com/cyberphone/json-canonicalization v0.0.0-20231217050601-ba74d44ecf5f // indirect
	github.com/cyphar/filepath-securejoin v0.3.4 // indirect
	github.com/davecgh/go-spew v1.1.2-0.20180830191138-d8f796af33cc // indirect
	github.com/distribution/reference v0.6.0 // indirect
	github.com/djherbis/times v1.6.0 // indirect
	github.com/docker/distribution v2.8.3+incompatible // indirect
	github.com/docker/docker v27.3.1+incompatible // indirect
	github.com/docker/docker-credential-helpers v0.8.2 // indirect
	github.com/docker/go-connections v0.5.0 // indirect
	github.com/docker/go-units v0.5.0 // indirect
	github.com/docker/libkv v0.2.2-0.20180912205406-458977154600 // indirect
	github.com/dsnet/compress v0.0.1 // indirect
	github.com/dustin/gojson v0.0.0-20160307161227-2e71ec9dd5ad // indirect
	github.com/elliotwutingfeng/asciiset v0.0.0-20230602022725-51bbb787efab // indirect
	github.com/emicklei/go-restful/v3 v3.12.1 // indirect
	github.com/emirpasic/gods v1.18.1 // indirect
	github.com/evanphx/json-patch/v5 v5.9.0 // indirect
	github.com/fatih/color v1.17.0 // indirect
	github.com/felixge/httpsnoop v1.0.4 // indirect
	github.com/fxamacker/cbor/v2 v2.7.0 // indirect
	github.com/gabriel-vasile/mimetype v1.4.3 // indirect
	github.com/go-chi/chi/v5 v5.1.0 // indirect
	github.com/go-git/gcfg v1.5.1-0.20230307220236-3a3c6141e376 // indirect
	github.com/go-git/go-billy/v5 v5.5.0 // indirect
	github.com/go-git/go-git/v5 v5.11.0 // indirect
	github.com/go-jose/go-jose/v4 v4.0.4 // indirect
	github.com/go-logr/stdr v1.2.2 // indirect
	github.com/go-logr/zapr v1.3.0 // indirect
	github.com/go-ole/go-ole v1.2.6 // indirect
	github.com/go-openapi/analysis v0.23.0 // indirect
	github.com/go-openapi/errors v0.22.0 // indirect
	github.com/go-openapi/jsonpointer v0.21.0 // indirect
	github.com/go-openapi/jsonreference v0.21.0 // indirect
	github.com/go-openapi/loads v0.22.0 // indirect
	github.com/go-openapi/runtime v0.28.0 // indirect
	github.com/go-openapi/spec v0.21.0 // indirect
	github.com/go-openapi/strfmt v0.23.0 // indirect
	github.com/go-openapi/swag v0.23.0 // indirect
	github.com/go-openapi/validate v0.24.0 // indirect
	github.com/go-playground/locales v0.14.1 // indirect
	github.com/go-playground/universal-translator v0.18.1 // indirect
	github.com/go-task/slim-sprig/v3 v3.0.0 // indirect
	github.com/gogo/protobuf v1.3.2 // indirect
	github.com/golang/glog v1.2.2 // indirect
	github.com/golang/groupcache v0.0.0-20210331224755-41bb18bfe9da // indirect
	github.com/golang/protobuf v1.5.4 // indirect
	github.com/golang/snappy v0.0.4 // indirect
	github.com/google/gnostic-models v0.6.8 // indirect
	github.com/google/go-cmp v0.6.0 // indirect
	github.com/google/go-containerregistry v0.20.2 // indirect
	github.com/google/go-intervals v0.0.2 // indirect
	github.com/google/gofuzz v1.2.0 // indirect
	github.com/google/pprof v0.0.0-20241029153458-d1b30febd7db // indirect
	github.com/google/s2a-go v0.1.8 // indirect
	github.com/google/uuid v1.6.0 // indirect
	github.com/google/wire v0.6.0 // indirect
	github.com/googleapis/enterprise-certificate-proxy v0.3.4 // indirect
	github.com/googleapis/gax-go/v2 v2.13.0 // indirect
	github.com/gorilla/mux v1.8.1 // indirect
	github.com/gosimple/slug v1.12.0 // indirect
	github.com/gosimple/unidecode v1.0.1 // indirect
	github.com/hairyhenderson/go-fsimpl v0.0.0-20220529183339-9deae3e35047 // indirect
	github.com/hairyhenderson/gomplate/v3 v3.11.5 // indirect
	github.com/hairyhenderson/toml v0.4.2-0.20210923231440-40456b8e66cf // indirect
	github.com/hairyhenderson/yaml v0.0.0-20220618171115-2d35fca545ce // indirect
	github.com/hashicorp/consul/api v1.25.1 // indirect
	github.com/hashicorp/errwrap v1.1.0 // indirect
	github.com/hashicorp/go-cleanhttp v0.5.2 // indirect
	github.com/hashicorp/go-hclog v1.6.3 // indirect
	github.com/hashicorp/go-immutable-radix v1.3.1 // indirect
	github.com/hashicorp/go-multierror v1.1.1 // indirect
	github.com/hashicorp/go-retryablehttp v0.7.7 // indirect
	github.com/hashicorp/go-rootcerts v1.0.2 // indirect
	github.com/hashicorp/go-secure-stdlib/parseutil v0.1.8 // indirect
	github.com/hashicorp/go-secure-stdlib/strutil v0.1.2 // indirect
	github.com/hashicorp/go-sockaddr v1.0.6 // indirect
	github.com/hashicorp/golang-lru v1.0.2 // indirect
	github.com/hashicorp/hcl v1.0.1-vault-5 // indirect
	github.com/hashicorp/serf v0.10.1 // indirect
	github.com/hashicorp/vault/api v1.15.0 // indirect
	github.com/huandu/xstrings v1.5.0 // indirect
	github.com/imdario/mergo v0.3.16 // indirect
	github.com/jbenet/go-context v0.0.0-20150711004518-d14ea06fba99 // indirect
	github.com/jhump/protoreflect v1.15.3 // indirect
	github.com/jlaffaye/ftp v0.2.0 // indirect
	github.com/jmespath/go-jmespath v0.4.1-0.20220621161143-b0104c826a24 // indirect
	github.com/joho/godotenv v1.4.0 // indirect
	github.com/josharian/intern v1.0.0 // indirect
	github.com/json-iterator/go v1.1.12 // indirect
	github.com/kevinburke/ssh_config v1.2.0 // indirect
	github.com/klauspost/compress v1.17.11 // indirect
	github.com/klauspost/pgzip v1.2.6 // indirect
	github.com/kr/fs v0.1.0 // indirect
	github.com/kylelemons/godebug v1.1.0 // indirect
	github.com/leodido/go-urn v1.4.0 // indirect
	github.com/letsencrypt/boulder v0.0.0-20240620165639-de9c06129bec // indirect
	github.com/lufia/plan9stats v0.0.0-20211012122336-39d0f177ccd0 // indirect
	github.com/mailru/easyjson v0.7.7 // indirect
	github.com/maruel/natural v1.1.1 // indirect
	github.com/mattn/go-colorable v0.1.13 // indirect
	github.com/mattn/go-runewidth v0.0.16 // indirect
	github.com/mattn/go-sqlite3 v1.14.24 // indirect
	github.com/miekg/pkcs11 v1.1.1 // indirect
	github.com/mistifyio/go-zfs/v3 v3.0.1 // indirect
	github.com/mitchellh/copystructure v1.2.0 // indirect
	github.com/mitchellh/go-homedir v1.1.0 // indirect
	github.com/mitchellh/mapstructure v1.5.0 // indirect
	github.com/mitchellh/reflectwalk v1.0.2 // indirect
	github.com/moby/docker-image-spec v1.3.1 // indirect
	github.com/moby/sys/capability v0.3.0 // indirect
	github.com/moby/sys/mountinfo v0.7.2 // indirect
	github.com/moby/sys/user v0.3.0 // indirect
	github.com/modern-go/concurrent v0.0.0-20180306012644-bacd9c7ef1dd // indirect
	github.com/modern-go/reflect2 v1.0.2 // indirect
	github.com/munnerz/goautoneg v0.0.0-20191010083416-a7dc8b61c822 // indirect
	github.com/nwaples/rardecode/v2 v2.0.0-beta.2 // indirect
	github.com/oklog/ulid v1.3.1 // indirect
	github.com/openconfig/gnmi v0.11.0 // indirect
	github.com/openconfig/gnmic v0.32.0 // indirect
	github.com/openconfig/goyang v1.4.5 // indirect
	github.com/openconfig/grpctunnel v0.1.0 // indirect
	github.com/openconfig/ygot v0.29.19 // indirect
	github.com/opencontainers/go-digest v1.0.0 // indirect
	github.com/opencontainers/runtime-spec v1.2.0 // indirect
	github.com/opencontainers/selinux v1.11.1 // indirect
	github.com/ostreedev/ostree-go v0.0.0-20210805093236-719684c64e4f // indirect
	github.com/pierrec/lz4/v4 v4.1.18 // indirect
	github.com/pjbgf/sha1cd v0.3.0 // indirect
	github.com/pkg/xattr v0.4.9 // indirect
	github.com/pmezard/go-difflib v1.0.1-0.20181226105442-5d4384ee4fb2 // indirect
	github.com/power-devops/perfstat v0.0.0-20210106213030-5aafc221ea8c // indirect
	github.com/proglottis/gpgme v0.1.3 // indirect
	github.com/prometheus/client_golang v1.20.4 // indirect
	github.com/prometheus/client_model v0.6.1 // indirect
	github.com/prometheus/common v0.57.0 // indirect
	github.com/prometheus/procfs v0.15.1 // indirect
	github.com/rivo/uniseg v0.4.7 // indirect
	github.com/rs/zerolog v1.29.0 // indirect
	github.com/russross/blackfriday/v2 v2.1.0 // indirect
	github.com/ryanuber/go-glob v1.0.0 // indirect
	github.com/samber/lo v1.47.0 // indirect
	github.com/secure-systems-lab/go-securesystemslib v0.8.0 // indirect
	github.com/sergi/go-diff v1.3.1 // indirect
	github.com/shoenig/go-m1cpu v0.1.6 // indirect
	github.com/shopspring/decimal v1.4.0 // indirect
	github.com/sigstore/fulcio v1.6.4 // indirect
	github.com/sigstore/rekor v1.3.6 // indirect
	github.com/sigstore/sigstore v1.8.9 // indirect
	github.com/sirupsen/logrus v1.9.4-0.20230606125235-dd1b4c2e81af // indirect
	github.com/skeema/knownhosts v1.2.1 // indirect
	github.com/spf13/afero v1.11.0 // indirect
	github.com/spf13/cast v1.7.0 // indirect
	github.com/spf13/pflag v1.0.6-0.20210604193023-d5e0c0615ace // indirect
	github.com/stefanberger/go-pkcs11uri v0.0.0-20230803200340-78284954bff6 // indirect
	github.com/sylabs/sif/v2 v2.19.1 // indirect
	github.com/tchap/go-patricia/v2 v2.3.1 // indirect
	github.com/therootcompany/xz v1.0.1 // indirect
	github.com/titanous/rocacheck v0.0.0-20171023193734-afe73141d399 // indirect
	github.com/tklauser/go-sysconf v0.3.12 // indirect
	github.com/tklauser/numcpus v0.6.1 // indirect
	github.com/ugorji/go/codec v1.2.7 // indirect
	github.com/ulikunitz/xz v0.5.12 // indirect
	github.com/vbatts/tar-split v0.11.6 // indirect
	github.com/vincent-petithory/dataurl v1.0.0 // indirect
	github.com/vishvananda/netns v0.0.4 // indirect
	github.com/x448/float16 v0.8.4 // indirect
	github.com/xanzy/ssh-agent v0.3.3 // indirect
	github.com/xrash/smetrics v0.0.0-20240521201337-686a1a2994c1 // indirect
	github.com/yusufpapurcu/wmi v1.2.4 // indirect
	github.com/zealic/xignore v0.3.3 // indirect
	go.etcd.io/bbolt v1.3.11 // indirect
	go.githedgehog.com/fabric-bcm-ygot v0.2.0-4.4.0 // indirect
	go.mongodb.org/mongo-driver v1.14.0 // indirect
	go.mozilla.org/pkcs7 v0.0.0-20210826202110-33d05740a352 // indirect
	go.opencensus.io v0.24.0 // indirect
	go.opentelemetry.io/contrib/instrumentation/google.golang.org/grpc/otelgrpc v0.54.0 // indirect
	go.opentelemetry.io/contrib/instrumentation/net/http/otelhttp v0.54.0 // indirect
	go.opentelemetry.io/otel v1.29.0 // indirect
	go.opentelemetry.io/otel/metric v1.29.0 // indirect
	go.opentelemetry.io/otel/trace v1.29.0 // indirect
	go.uber.org/multierr v1.11.0 // indirect
	go.uber.org/zap v1.27.0 // indirect
	go4.org v0.0.0-20200411211856-f5505b9728dd // indirect
	go4.org/intern v0.0.0-20230205224052-192e9f60865c // indirect
	go4.org/unsafe/assume-no-moving-gc v0.0.0-20230525183740-e7c30c78aeb2 // indirect
	gocloud.dev v0.37.0 // indirect
	golang.org/x/exp v0.0.0-20241009180824-f66d83c29e7c // indirect
	golang.org/x/net v0.30.0 // indirect
	golang.org/x/oauth2 v0.23.0 // indirect
	golang.org/x/sys v0.27.0 // indirect
	golang.org/x/term v0.26.0 // indirect
	golang.org/x/text v0.20.0 // indirect
	golang.org/x/time v0.6.0 // indirect
	golang.org/x/tools v0.26.0 // indirect
	golang.org/x/xerrors v0.0.0-20231012003039-104605ab7028 // indirect
	gomodules.xyz/jsonpatch/v2 v2.4.0 // indirect
	google.golang.org/api v0.198.0 // indirect
	google.golang.org/genproto v0.0.0-20240903143218-8af14fe29dc1 // indirect
	google.golang.org/genproto/googleapis/api v0.0.0-20240827150818-7e3bb234dfed // indirect
	google.golang.org/genproto/googleapis/rpc v0.0.0-20240903143218-8af14fe29dc1 // indirect
	google.golang.org/grpc v1.67.0 // indirect
	google.golang.org/protobuf v1.35.1 // indirect
	gopkg.in/evanphx/json-patch.v4 v4.12.0 // indirect
	gopkg.in/inf.v0 v0.9.1 // indirect
	gopkg.in/warnings.v0 v0.1.2 // indirect
	gopkg.in/yaml.v2 v2.4.0 // indirect
	gopkg.in/yaml.v3 v3.0.1 // indirect
	inet.af/netaddr v0.0.0-20220811202034-502d2d690317 // indirect
	k8s.io/kube-openapi v0.0.0-20240903163716-9e1beecbcb38 // indirect
	k8s.io/utils v0.0.0-20240921022957-49e7df575cb6 // indirect
	sigs.k8s.io/gateway-api v1.1.0 // indirect
	sigs.k8s.io/json v0.0.0-20221116044647-bc3834ca7abd // indirect
	sigs.k8s.io/structured-merge-diff/v4 v4.4.1 // indirect
)<|MERGE_RESOLUTION|>--- conflicted
+++ resolved
@@ -40,17 +40,10 @@
 	golang.org/x/crypto v0.29.0
 	golang.org/x/sync v0.9.0
 	gopkg.in/natefinch/lumberjack.v2 v2.2.1
-<<<<<<< HEAD
-	k8s.io/api v0.31.2
-	k8s.io/apiextensions-apiserver v0.31.1
-	k8s.io/apimachinery v0.31.2
-	k8s.io/client-go v0.31.2
-=======
 	k8s.io/api v0.31.3
 	k8s.io/apiextensions-apiserver v0.31.1
 	k8s.io/apimachinery v0.31.3
 	k8s.io/client-go v0.31.3
->>>>>>> 0f6a7ac4
 	k8s.io/klog/v2 v2.130.1
 	oras.land/oras-go/v2 v2.5.0
 	sigs.k8s.io/controller-runtime v0.19.3

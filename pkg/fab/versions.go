// Copyright 2024 Hedgehog
// SPDX-License-Identifier: Apache-2.0

package fab

import (
	fmeta "go.githedgehog.com/fabric/api/meta"
	"go.githedgehog.com/fabric/pkg/ctrl/switchprofile"
	fabapi "go.githedgehog.com/fabricator/api/fabricator/v1beta1"
	"go.githedgehog.com/fabricator/api/meta"
	"go.githedgehog.com/fabricator/pkg/version"
)

var (
	FabricatorVersion = meta.Version(version.Version)
<<<<<<< HEAD
	FabricVersion     = meta.Version("v0.84.2")
	GatewayVersion    = meta.Version("v0.15.0")
=======
	FabricVersion     = meta.Version("v0.84.3")
	GatewayVersion    = meta.Version("v0.14.0")
>>>>>>> 9759a824
	DataplaneVersion  = meta.Version("2025-07-07.main.x86_64-unknown-linux-gnu.debug.275735b8c1a1215807cae9c1358cb11a809c6831")
	FRRVersion        = meta.Version("e04d777f4b8836eade82072ac4732e1cf386ac9d.debug")
)

var Versions = fabapi.Versions{
	Platform: fabapi.PlatformVersions{
		K3s:         "v1.33.2-k3s1",
		Zot:         "v2.1.1",
		CertManager: "v1.18.2",
		K9s:         "v0.50.7",
		Toolbox:     "v0.6.0",
		Reloader:    "v1.0.40", // TODO upgrade or get rid of?
		NTP:         "v0.0.2",
		NTPChart:    FabricatorVersion,
		Alloy:       "v1.9.2",
	},
	Fabricator: fabapi.FabricatorVersions{
		API:            FabricatorVersion,
		Controller:     FabricatorVersion,
		Ctl:            FabricatorVersion,
		NodeConfig:     FabricatorVersion,
		Pause:          "3.6", // wait image from k3s // TODO embed wait into node-config image?
		ControlUSBRoot: "v4152.2.3-hh1",
		Flatcar:        "v4152.2.3",
	},
	Fabric: fabapi.FabricVersions{
		API:        FabricVersion,
		Controller: FabricVersion,
		DHCPD:      FabricVersion,
		Boot:       FabricVersion,
		Agent:      FabricVersion,
		Ctl:        FabricVersion,
		ProxyChart: FabricVersion, // TODO switch to a better proxy
		Proxy:      "1.9.1",       // TODO use version starting with "v"
		NOS: map[string]meta.Version{
			string(fmeta.NOSTypeSONiCBCMVS):     "v4.5.0",
			string(fmeta.NOSTypeSONiCBCMBase):   "v4.5.0",
			string(fmeta.NOSTypeSONiCBCMCampus): "v4.5.0",
		},
		ONIE: map[string]meta.Version{
			switchprofile.DellS5232FON.Spec.Platform:         "v0.1.0",
			switchprofile.DellS5248FON.Spec.Platform:         "v0.1.0",
			switchprofile.DellZ9332FON.Spec.Platform:         "v0.1.0",
			switchprofile.CelesticaDS2000.Spec.Platform:      "v0.4.0",
			switchprofile.CelesticaDS3000.Spec.Platform:      "v0.1.0",
			switchprofile.CelesticaDS4000.Spec.Platform:      "v0.1.0",
			switchprofile.CelesticaDS4101.Spec.Platform:      "v0.2.0",
			switchprofile.EdgecoreDCS203.Spec.Platform:       "v0.1.0",
			switchprofile.EdgecoreDCS204.Spec.Platform:       "v0.1.0",
			switchprofile.EdgecoreDCS501.Spec.Platform:       "v0.1.0",
			switchprofile.EdgecoreEPS203.Spec.Platform:       "v0.1.0",
			switchprofile.SupermicroSSEC4632SB.Spec.Platform: "v0.1.0", // same as DS3000
			switchprofile.VS.Spec.Platform:                   "v0.1.0",
		},
	},
	Gateway: fabapi.GatewayVersions{
		API:        GatewayVersion,
		Controller: GatewayVersion,
		Agent:      GatewayVersion,
		Dataplane:  DataplaneVersion,
		FRR:        FRRVersion,
	},
	VLAB: fabapi.VLABVersions{
		ONIE:    "v0.2.0",
		Flatcar: "v4152.2.3",
	},
}<|MERGE_RESOLUTION|>--- conflicted
+++ resolved
@@ -13,13 +13,8 @@
 
 var (
 	FabricatorVersion = meta.Version(version.Version)
-<<<<<<< HEAD
-	FabricVersion     = meta.Version("v0.84.2")
+	FabricVersion     = meta.Version("v0.84.3")
 	GatewayVersion    = meta.Version("v0.15.0")
-=======
-	FabricVersion     = meta.Version("v0.84.3")
-	GatewayVersion    = meta.Version("v0.14.0")
->>>>>>> 9759a824
 	DataplaneVersion  = meta.Version("2025-07-07.main.x86_64-unknown-linux-gnu.debug.275735b8c1a1215807cae9c1358cb11a809c6831")
 	FRRVersion        = meta.Version("e04d777f4b8836eade82072ac4732e1cf386ac9d.debug")
 )
